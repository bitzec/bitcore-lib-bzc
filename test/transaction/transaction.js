--- conflicted
+++ resolved
@@ -274,69 +274,6 @@
   });
 
   // TODO: Migrate this into a test for inputs
-<<<<<<< HEAD
-
-  var fromAddress = 'mszYqVnqKoQx4jcTdJXxwKAissE3Jbrrc1';
-  var simpleUtxoWith100000Satoshis = {
-    address: fromAddress,
-    txId: 'a477af6b2667c29670467e4e0728b685ee07b240235771862318e29ddbe58458',
-    outputIndex: 0,
-    script: Script.buildPublicKeyHashOut(fromAddress).toString(),
-    satoshis: 100000
-  };
-
-  var simpleUtxoWith1000000Satoshis = {
-    address: fromAddress,
-    txId: 'a477af6b2667c29670467e4e0728b685ee07b240235771862318e29ddbe58458',
-    outputIndex: 0,
-    script: Script.buildPublicKeyHashOut(fromAddress).toString(),
-    satoshis: 1000000
-  };
-  var anyoneCanSpendUTXO = JSON.parse(JSON.stringify(simpleUtxoWith100000Satoshis));
-  anyoneCanSpendUTXO.script = new Script().add('OP_TRUE');
-  var toAddress = 'mrU9pEmAx26HcbKVrABvgL7AwA5fjNFoDc';
-  var changeAddress = 'mgBCJAsvzgT2qNNeXsoECg2uPKrUsZ76up';
-  var changeAddressP2SH = '2N7T3TAetJrSCruQ39aNrJvYLhG1LJosujf';
-  var privateKey = 'cSBnVM4xvxarwGQuAfQFwqDg9k5tErHUHzgWsEfD4zdwUasvqRVY';
-  var private1 = '6ce7e97e317d2af16c33db0b9270ec047a91bff3eff8558afb5014afb2bb5976';
-  var private2 = 'c9b26b0f771a0d2dad88a44de90f05f416b3b385ff1d989343005546a0032890';
-  var public1 = new PrivateKey(private1).publicKey;
-  var public2 = new PrivateKey(private2).publicKey;
-
-  var simpleUtxoWith1BTCZ = {
-    address: fromAddress,
-    txId: 'a477af6b2667c29670467e4e0728b685ee07b240235771862318e29ddbe58458',
-    outputIndex: 1,
-    script: Script.buildPublicKeyHashOut(fromAddress).toString(),
-    satoshis: 1e8
-  };
-
-  var tenth = 1e7;
-  var fourth = 25e6;
-  var half = 5e7;
-
-  var p2shPrivateKey1 = PrivateKey.fromWIF('cNuW8LX2oeQXfKKCGxajGvqwhCgBtacwTQqiCGHzzKfmpHGY4TE9');
-  var p2shPublicKey1 = p2shPrivateKey1.toPublicKey();
-  var p2shPrivateKey2 = PrivateKey.fromWIF('cTtLHt4mv6zuJytSnM7Vd6NLxyNauYLMxD818sBC8PJ1UPiVTRSs');
-  var p2shPublicKey2 = p2shPrivateKey2.toPublicKey();
-  var p2shPrivateKey3 = PrivateKey.fromWIF('cQFMZ5gP9CJtUZPc9X3yFae89qaiQLspnftyxxLGvVNvM6tS6mYY');
-  var p2shPublicKey3 = p2shPrivateKey3.toPublicKey();
-
-  var p2shAddress = Address.createMultisig([
-    p2shPublicKey1,
-    p2shPublicKey2,
-    p2shPublicKey3
-  ], 2, 'testnet');
-  var p2shUtxoWith1BTCZ = {
-    address: p2shAddress.toString(),
-    txId: 'a477af6b2667c29670467e4e0728b685ee07b240235771862318e29ddbe58458',
-    outputIndex: 0,
-    script: Script(p2shAddress).toString(),
-    satoshis: 1e8
-  };
-
-=======
->>>>>>> 841ed5c6
   describe('adding inputs', function() {
 
     it('adds just once one utxo', function() {
