--- conflicted
+++ resolved
@@ -98,14 +98,9 @@
 var oneBuffer = function() {
   // bug present in bitcoind which must be also present in bitcore
   // see https://bitcointalk.org/index.php?topic=260595
-<<<<<<< HEAD
-  var ret = new Buffer(1);
-  ret.writeUInt8(1, 0);
-=======
   var ret = new Buffer(32);
   ret.writeUInt8(1, 0);
   for (var i=1; i<32; i++) ret.writeUInt8(0, i);
->>>>>>> 0b2dae43
   return ret; // return 1 bug
 };
 
@@ -131,11 +126,7 @@
   // Append hashType
   var hashBuf = new Put().word32le(hashType).buffer();
   buffer = Buffer.concat([buffer, hashBuf]);
-<<<<<<< HEAD
-  return buffertools.reverse(util.twoSha256(buffer));
-=======
   return util.twoSha256(buffer);
->>>>>>> 0b2dae43
 };
 
 
@@ -166,11 +157,7 @@
     var scriptPubKey = new Script(new Buffer(datum[1], 'hex'));
     var input_index = parseInt(datum[2]);
     var hashType = parseInt(datum[3]);
-<<<<<<< HEAD
-    var sighash = datum[4];
-=======
     var sighash = buffertools.toHex(buffertools.reverse(new Buffer(datum[4],'hex')));
->>>>>>> 0b2dae43
     it('should validate correctly ' + buffertools.toHex(raw_tx), function() {
       var tx = new Transaction();
       tx.parse(raw_tx);
